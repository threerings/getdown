#
# Getdown German translation messages

m.abort_title = Installation abbrechen?
m.abort_confirm = <html>Bist du sicher, dass du die Installation abbrechen möchtest? \
  Du kannst später fortfahren, indem du die Anwendung erneut ausführst.</html>
m.abort_ok = Beenden
m.abort_cancel = Installation fortsetzen

m.detecting_proxy = Versuche Proxy-Einstellungen automatisch zu ermitteln

m.configure_proxy = <html>Es konnte keine Verbindung zum Applikations-Server aufgebaut werden. \
  <p>Bitte kontrollieren Sie die Proxyeinstellungen und stellen Sie sicher, dass keine lokal oder \
  im Netzwerk betriebene Sicherheitsanwendung (Virenscanner, Firewall, etc.) die Kommunikation \
  mit dem Server blockiert.<br> \
  Wenn kein Proxy verwendet werden soll, löschen Sie bitte alle Einträge in den unten \
  stehenden Feldern und klicken sie auf OK.</html>

m.proxy_extra = <html>Sollten Sie keine Proxyeinstellungen gesetzt haben wenden Sie sich bitte \
  an Ihren Administrator.</html>

m.proxy_host = Proxy-Adresse
m.proxy_port = Proxy-Port
m.proxy_username = Benutzername
m.proxy_password = Passwort
m.proxy_auth_required = Authentisierung erforderlich
m.proxy_ok = OK
m.proxy_cancel = Abbrechen

m.downloading_java = Lade Java Virtual Machine herunter
m.unpacking_java = Entpacke Java Virtual Machine

m.resolving = Bereite Download vor
m.downloading = Lade Daten herunter
m.failure = Download fehlgeschlagen: {0}

m.checking = Suche nach Updates
m.validating = Validiere Download
m.patching = Patche
m.launching = Starte

m.patch_notes = Patchnotes

m.complete = {0}% abgeschlossen
m.remain = {0} übrig

m.updating_metadata = Lade Steuerungsdateien herunter

m.init_failed = Unsere Konfigurationsdatei fehlt oder ist beschädigt. \
  Versuche, eine neue Kopie herunterzuladen...

m.java_download_failed = Wir konnten die notwendige Javaversion für deinen \
  Computer nicht automatisch herunterladen. \n\n \
  Bitte auf www.java.com die aktuelle Javaversion herunterladen und dann die \
  Anwendung erneut starten.

m.java_unpack_failed = Wir konnten die aktualisierte Javaversion nicht \
  entpacken. Bitte stelle sicher, dass wenigstens 100MB Platz auf der \
  Festplatte frei sind und versuche dann die Anwendung erneut zu \
  starten.\n\n\ \
  Falls das das Problem nicht beseitigt, bitte auf www.java.com die aktuelle \
  Javaversion herunterladen und installieren und dann erneut versuchen.

m.unable_to_repair = Wir konnten die notwendigen Dateien nach 5 Versuchen \
  nicht herunterladen. Du kannst versuchen, die Anwendung erneut zu starten, \
  aber wenn dies erneut fehlschlägt, musst du die Anwendung deinstallieren \
  und erneut installieren.

m.unknown_error = Die Anwendung konnte wegen eines unbekannten Fehlers \
  nicht gestartet werden. Bitte auf \n{0} weiterlesen.

m.init_error = Die Anwendung konnte wegen folgendem Fehler nicht gestartet \
  werden:\n{0}\n\n Bitte auf \n{1} weiterlesen, um zu erfahren, wie bei \
  solchen Problemen vorzugehen ist.

m.readonly_error = Das Verzeichnis, in dem die Anwendung installiert ist:\n{0}\n \
  ist nicht schreibberechtigt. Bitte in ein Verzeichnis mit Schreibzugriff installieren.

m.missing_resource = Die Anwendung konnte nicht gestartet werden, da die \
  folgende Quelle nicht gefunden wurde:\n{0}\n\n\ Bitte auf \n{1} \
  weiterlesen, um zu erfahren, wie bei solchen Problemen vorzugehen ist.

m.insufficient_permissions_error = Du hast die digitale Signatur dieser \
  Anwendung nicht akzeptiert. Falls du diese Anwendung benutzen willst, \
  musst du ihre digitale Signatur akzeptieren. \n\Um das zu tun, musst du \
  deinen Browser beenden, neu starten und erneut die Anwendung von dieser \
  Webseite aus starten. Wenn die Sicherheitsabfrage erscheint, bitte die \
  digitale Signatur akzeptieren, um der Anwendung die nötigen Rechte zu \
  geben, die sie braucht, um zu laufen.

m.corrupt_digest_signature_error = Wir konnten die digitale Signatur \
  dieser Anwendung nicht überprüfen.\nBitte überprüfe, ob du die Anwendung \
  von der richtigen Webseite aus startest.

m.default_install_error = der Support-Webseite

m.another_getdown_running = Diese Installationsanwendung läuft in mehreren \
  Instanzen. Diese Instanz wird sich beenden und eine andere Instanz den \
  Vorgang erledigen lassen.

m.applet_stopped = Die Anwendung wurde beendet.

<<<<<<< HEAD
m.timeout_verify = Timeout beim Verifizieren der Resourcen

=======
>>>>>>> b0a796be
# application/digest errors
m.missing_appbase = In der Konfigurationsdatei fehlt die 'appbase'.
m.invalid_version = In der Konfigurationsdatei steht die falsche Version.
m.invalid_appbase = In der Konfigurationsdatei steht die falsche 'appbase'.
m.missing_class = In der Konfigurationsdatei fehlt die Anwendungsklasse.
m.missing_code = Die Konfigurationsdatei enthält keine Codequellen.
m.invalid_digest_file = Die Hashwertedatei ist ungültig.<|MERGE_RESOLUTION|>--- conflicted
+++ resolved
@@ -100,11 +100,8 @@
 
 m.applet_stopped = Die Anwendung wurde beendet.
 
-<<<<<<< HEAD
 m.timeout_verify = Timeout beim Verifizieren der Resourcen
 
-=======
->>>>>>> b0a796be
 # application/digest errors
 m.missing_appbase = In der Konfigurationsdatei fehlt die 'appbase'.
 m.invalid_version = In der Konfigurationsdatei steht die falsche Version.
