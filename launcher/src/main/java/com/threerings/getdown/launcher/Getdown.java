//
// Getdown - application installer, patcher and launcher
// Copyright (C) 2004-2018 Getdown authors
// https://github.com/threerings/getdown/blob/master/LICENSE

package com.threerings.getdown.launcher;

import static com.threerings.getdown.Log.log;

import java.awt.BorderLayout;
import java.awt.Container;
import java.awt.Dimension;
import java.awt.EventQueue;
import java.awt.GraphicsEnvironment;
import java.awt.Image;
import java.awt.event.ActionEvent;
import java.awt.image.BufferedImage;
import java.io.BufferedReader;
import java.io.File;
import java.io.FileNotFoundException;
import java.io.FileOutputStream;
import java.io.IOException;
import java.io.InputStream;
import java.io.InputStreamReader;
import java.io.PrintStream;
import java.net.Authenticator;
import java.net.HttpURLConnection;
import java.net.URL;
import java.net.URLConnection;
import java.util.ArrayList;
import java.util.Arrays;
import java.util.Collection;
import java.util.HashSet;
import java.util.Iterator;
import java.util.List;
import java.util.Locale;
import java.util.ResourceBundle;
import java.util.ServiceLoader;
import java.util.Set;

import javax.imageio.ImageIO;
import javax.swing.AbstractAction;
import javax.swing.JButton;
import javax.swing.JFrame;
import javax.swing.JLayeredPane;

import com.samskivert.swing.util.SwingUtil;
import com.threerings.getdown.data.Application;
import com.threerings.getdown.data.Application.UpdateInterface.Step;
import com.threerings.getdown.data.Build;
import com.threerings.getdown.data.EnvConfig;
import com.threerings.getdown.data.Resource;
import com.threerings.getdown.data.SysProps;
import com.threerings.getdown.net.Downloader;
import com.threerings.getdown.net.HTTPDownloader;
import com.threerings.getdown.spi.proxyauthentification.ProxyAuthentificationInterface;
import com.threerings.getdown.spi.proxyauthentification.ProxyCredentials;
import com.threerings.getdown.tools.Patcher;
import com.threerings.getdown.util.Config;
import com.threerings.getdown.util.ConnectionUtil;
import com.threerings.getdown.util.FileUtil;
import com.threerings.getdown.util.LaunchUtil;
import com.threerings.getdown.util.MessageUtil;
import com.threerings.getdown.util.ProgressAggregator;
import com.threerings.getdown.util.ProgressObserver;
import com.threerings.getdown.util.StringUtil;
import com.threerings.getdown.util.VersionUtil;

import ca.beq.util.win32.registry.RegistryKey;
import ca.beq.util.win32.registry.RegistryValue;
import ca.beq.util.win32.registry.RootKey;

/**
 * Manages the main control for the Getdown application updater and deployment system.
 */
public abstract class Getdown extends Thread implements Application.StatusDisplay,
    RotatingBackgrounds.ImageLoader
{
  public Getdown(EnvConfig envc)
  {
    super("Getdown");
    try
    {
      // If the silent property exists, install without bringing up any gui. If it equals
      // launch, start the application after installing. Otherwise, just install and exit.
      _silent = SysProps.silent();
      if (_silent)
      {
        _launchInSilent = SysProps.launchInSilent();
      }
      // If we're running in a headless environment and have not otherwise customized
      // silence, operate without a UI and do launch the app.
      if (!_silent && GraphicsEnvironment.isHeadless())
      {
        log.info("Running in headless JVM, will attempt to operate without UI.");
        _silent = true;
        _launchInSilent = true;
      }
      _delay = SysProps.startDelay();
    }
    catch (SecurityException se)
    {
      // don't freak out, just assume non-silent and no delay; we're probably already
      // recovering from a security failure
    }
    try
    {
      _msgs = ResourceBundle.getBundle("com.threerings.getdown.messages");
    }
    catch (Exception e)
    {
      // welcome to hell, where java can't cope with a classpath that contains jars that live
      // in a directory that contains a !, at least the same bug happens on all platforms
      String dir = envc.appDir.toString();
      if (dir.equals("."))
      {
        dir = System.getProperty("user.dir");
      }
      String errmsg = "The directory in which this application is installed:\n" + dir +
          "\nis invalid (" + e.getMessage() + "). If the full path to the app directory " +
          "contains the '!' character, this will trigger this error.";
      fail(errmsg);
    }
    _app = new Application(envc);
    _startup = System.currentTimeMillis();
  }

  /**
   * Returns true if there are pending new resources, waiting to be installed.
   */
  public boolean isUpdateAvailable()
  {
    return _readyToInstall && !_toInstallResources.isEmpty();
  }

  /**
   * Installs the currently pending new resources.
   */
  public void install() throws IOException
  {
    if (SysProps.noInstall())
    {
      log.info("Skipping install due to 'no_install' sysprop.");
    }
    else if (_readyToInstall)
    {
      log.info("Installing " + _toInstallResources.size() + " downloaded resources:");
      for (Resource resource : _toInstallResources)
      {
        resource.install(true);
      }
      _toInstallResources.clear();
      _readyToInstall = false;
      log.info("Install completed.");
    }
    else
    {
      log.info("Nothing to install.");
    }
  }

  @Override
  public void run()
  {
    // if we have no messages, just bail because we're hosed; the error message will be
    // displayed to the user already
    if (_msgs == null)
    {
      return;
    }

    log.info("Getdown starting", "version", Build.version(), "built", Build.time());

    // determine whether or not we can write to our install directory
    File instdir = _app.getLocalPath("");
    if (!instdir.canWrite())
    {
      String path = instdir.getPath();
      if (path.equals("."))
      {
        path = System.getProperty("user.dir");
      }
      fail(MessageUtil.tcompose("m.readonly_error", path));
      return;
    }

    try
    {
      _dead = false;
      // if we fail to detect a proxy, but we're allowed to run offline, then go ahead and
      // run the app anyway because we're prepared to cope with not being able to update
      if (detectProxy() || _app.allowOffline())
      {
        getdown();
      }
      else if (_silent)
      {
        log.warning("Need a proxy, but we don't want to bother anyone.  Exiting.");
      }
      else
      {
        // create a panel they can use to configure the proxy settings
        updateStatus("");
        _container = createContainer();
        configureContainer();
        _container.add(new ProxyPanel(this, _msgs), BorderLayout.CENTER);
        showContainer();
        // allow them to close the window to abort the proxy configuration
        _dead = true;
      }

    }
    catch (Exception e)
    {
      log.warning("run() failed.", e);
      String msg = e.getMessage();
      if (msg == null)
      {
        msg = MessageUtil.compose("m.unknown_error", _ifc.installError);
      }
      else if (!msg.startsWith("m."))
      {
        // try to do something sensible based on the type of error
        if (e instanceof FileNotFoundException)
        {
          msg = MessageUtil.compose("m.missing_resource", MessageUtil.taint(msg),
              _ifc.installError);
        }
        else
        {
          msg = MessageUtil.compose("m.init_error", MessageUtil.taint(msg), _ifc.installError);
        }
      }
      fail(msg);
    }
  }

  /**
   * Configures our proxy settings (called by {@link ProxyPanel}) and fires up the launcher.
   */
  public void configureProxy(String host, String port)
  {
    configureProxy(host, port, null, null);
  }

  /**
   * Configures our proxy settings (called by {@link ProxyPanel}) and fires up the launcher.
   */
  public void configureProxy(String host, String port, String username, char[] password)
  {
    log.info("User configured proxy", "host", host, "port", port);

    File pfile = _app.getLocalPath("proxy.txt");
    try (PrintStream pout = new PrintStream(new FileOutputStream(pfile)))
    {
      pout.println("host = " + host);
      pout.println("port = " + port);
      if (!StringUtil.isBlank(username) && password != null && password.length != 0)
      {
        persistCredentials(username, password);
      }
    }
    catch (IOException ioe)
    {
      log.warning("Error creating proxy file '" + pfile + "': " + ioe);
    }

    // also configure them in the JVM
    setProxyProperties(host, port, username, password);

    // clear out our UI
    disposeContainer();
    _container = null;

    // fire up a new thread
    new Thread(this).start();
  }

  private ProxyCredentials loadCredentials()
  {
    ProxyCredentials tProxyCredentials = null;
    ServiceLoader<ProxyAuthentificationInterface> loader = ServiceLoader.load(
        ProxyAuthentificationInterface.class);
    Iterator<ProxyAuthentificationInterface> iterator = loader.iterator();
    while (iterator.hasNext())
    {
      tProxyCredentials = iterator.next().loadProxyCredentials(_app.getAppDir().getAbsolutePath());
      break;
    }
    return tProxyCredentials;
  }

  private void persistCredentials(String username, char[] password)
  {
    ServiceLoader<ProxyAuthentificationInterface> loader = ServiceLoader.load(
        ProxyAuthentificationInterface.class);
    Iterator<ProxyAuthentificationInterface> iterator = loader.iterator();
    while (iterator.hasNext())
    {
      iterator.next().encryptCredentials(username, password, _app.getAppDir().getAbsolutePath());
    }
  }

  /**
   * Reads and/or autodetects our proxy settings.
   *
   * @return true if we should proceed with running the launcher, false if we need to wait for
   * the user to enter proxy settings.
   */
  protected boolean detectProxy()
  {
    boolean proxySettingsDetected = false;
    // we may already have a proxy configured
    if (System.getProperty("http.proxyHost") != null)
    {
      proxySettingsDetected = true;
    }

<<<<<<< HEAD
    // look in the Vinders registry
    if (LaunchUtil.isWindows() && !proxySettingsDetected)
    {
      try
      {
        String host = null, port = null;
        boolean enabled = false;
        RegistryKey.initialize();
        RegistryKey r = new RegistryKey(RootKey.HKEY_CURRENT_USER, PROXY_REGISTRY);
        for (Iterator<?> iter = r.values(); iter.hasNext();)
        {
          RegistryValue value = (RegistryValue) iter.next();
          if (value.getName().equals("ProxyEnable"))
          {
            enabled = value.getStringValue().equals("1");
          }
          if (value.getName().equals("ProxyServer"))
          {
            String strval = value.getStringValue();
            int cidx = strval.indexOf(":");
            if (cidx != -1)
            {
              port = strval.substring(cidx + 1);
              strval = strval.substring(0, cidx);
=======
    /**
     * Reads and/or autodetects our proxy settings.
     *
     * @return true if we should proceed with running the launcher, false if we need to wait for
     * the user to enter proxy settings.
     */
    protected boolean detectProxy ()
    {
        // we may already have a proxy configured
        if (System.getProperty("http.proxyHost") != null ||
            System.getProperty("https.proxyHost") != null) {
            return true;
        }

        // look in the Vinders registry
        if (LaunchUtil.isWindows()) {
            try {
                String host = null, port = null;
                boolean enabled = false;
                RegistryKey.initialize();
                RegistryKey r = new RegistryKey(RootKey.HKEY_CURRENT_USER, PROXY_REGISTRY);
                for (Iterator<?> iter = r.values(); iter.hasNext(); ) {
                    RegistryValue value = (RegistryValue)iter.next();
                    if (value.getName().equals("ProxyEnable")) {
                        enabled = value.getStringValue().equals("1");
                    }
                    if (value.getName().equals("ProxyServer")) {
                        String strval = value.getStringValue();
                        int cidx = strval.indexOf(":");
                        if (cidx != -1) {
                            port = strval.substring(cidx+1);
                            strval = strval.substring(0, cidx);
                        }
                        host = strval;
                    }
                }

                if (enabled) {
                    setProxyProperties(host, port);
                    return true;
                } else {
                    log.info("Detected no proxy settings in the registry.");
                }

            } catch (Throwable t) {
                log.info("Failed to find proxy settings in Windows registry", "error", t);
>>>>>>> dc768515
            }
            host = strval;
          }
        }

        if (enabled)
        {
          setProxyProperties(host, port);
          proxySettingsDetected = true;
        }
        else
        {
          log.info("Detected no proxy settings in the registry.");
        }

      }
      catch (Throwable t)
      {
        log.info("Failed to find proxy settings in Windows registry", "error", t);
      }
    }

    // otherwise look for and read our proxy.txt file
    File pfile = _app.getLocalPath("proxy.txt");
    if (pfile.exists() && !proxySettingsDetected)
    {
      try
      {
        Config pconf = Config.parseConfig(pfile, Config.createOpts(false));
        if (pconf.getString("host") != null && pconf.getString("port") != null)
        {
          setProxyProperties(pconf.getString("host"), pconf.getString("port"));
          proxySettingsDetected = true;
        }
      }
      catch (IOException ioe)
      {
        log.warning("Failed to read '" + pfile + "': " + ioe);
      }
    }

    // otherwise see if we actually need a proxy; first we have to initialize our application
    // to get some sort of interface configuration and the appbase URL
    log.info("Checking whether we need to use a proxy...");
    try
    {
      readConfig(true);
    }
    catch (IOException ioe)
    {
      // no worries
    }
    updateStatus("m.detecting_proxy");
    if (proxySettingsDetected)
    {
      ProxyCredentials tProxyCredentials = loadCredentials();
    }
    boolean appBaseConnected = checkAppbaseConnection();
    if (!proxySettingsDetected && appBaseConnected)
    {
      // we got through, so we appear not to require a proxy; make a blank proxy config and
      // get on gettin' down
      log.info("No proxy appears to be needed.");
      try
      {
        pfile.createNewFile();
      }
      catch (IOException ioe)
      {
        log.warning("Failed to create blank proxy file '" + pfile + "': " + ioe);
      }
    }

    // let the caller know that we need a proxy but can't detect it
    return appBaseConnected;
  }

  private boolean checkAppbaseConnection()
  {
    boolean successfullyConnected = false;
    URL rurl = _app.getConfigResource().getRemote();
    log.info("Check proxyconnection: " + rurl.toString());
    try
    {
      URLConnection conn = ConnectionUtil.open(rurl, 5, 5);
      if (conn instanceof HttpURLConnection)
      {
        HttpURLConnection hcon = (HttpURLConnection) conn;
        try
        {
          hcon.setRequestMethod("HEAD");
          hcon.connect();
          if (hcon.getResponseCode() == HttpURLConnection.HTTP_PROXY_AUTH ||
              hcon.getResponseCode() == HttpURLConnection.HTTP_FORBIDDEN)
          {
            log.warning("Got a 407 or 403 response so we need to ask for credentials", "url", rurl,
                "rsp", hcon.getResponseCode());
          }
          else
          {
            successfullyConnected = true;
          }
        }
        finally
        {
          hcon.disconnect();
        }
      }
    }
    catch (Exception ioe)
    {
      log.info("Failed to HEAD " + rurl + ": " + ioe);
      log.info("We probably need a proxy, but auto-detection failed.");
      log.error(ioe.getMessage(), ioe);
    }
    return successfullyConnected;
  }

  protected void setProxyProperties(String host, String port)
  {
    setProxyProperties(host, port, null, null);
  }

  /**
   * Configures the JVM proxy system properties.
   */
  protected void setProxyProperties(String host, String port, String username, char[] password)
  {
    System.setProperty("http.proxyHost", host);
    System.setProperty("https.proxyHost", host);
    System.setProperty("http.proxyPort", port);
    System.setProperty("https.proxyPort", port);
    ProxyCredentials tProxyCredentials = loadCredentials();
    if (tProxyCredentials != null)
    {
      Authenticator.setDefault(new ProxyAuthenticator(tProxyCredentials.getUser(),
          tProxyCredentials.getPassword().toCharArray()));
    }
    else if (!StringUtil.isBlank(username) && password != null && password.length != 0)
    {
      Authenticator.setDefault(new ProxyAuthenticator(username, password));
    }

    log.info("Using proxy", "host", host, "port", port);
  }

  protected void readConfig(boolean preloads) throws IOException
  {
    Config config = _app.init(true);
    if (preloads)
      doPredownloads(_app.getResources());
    _ifc = new Application.UpdateInterface(config);
  }

  /**
   * Downloads and installs (without verifying) any resources that are marked with a
   * {@code PRELOAD} attribute.
   * @param resources the full set of resources from the application (the predownloads will be
   * extracted from it).
   */
  protected void doPredownloads(Collection<Resource> resources)
  {
    List<Resource> predownloads = new ArrayList<>();
    for (Resource rsrc : resources)
    {
      if (rsrc.shouldPredownload() && !rsrc.getLocal().exists())
      {
        predownloads.add(rsrc);
      }
    }

    try
    {
      download(predownloads);
      for (Resource rsrc : predownloads)
      {
        rsrc.install(false); // install but don't validate yet
      }
    }
    catch (IOException ioe)
    {
      log.warning("Failed to predownload resources. Continuing...", ioe);
    }
  }

  /**
   * Does the actual application validation, update and launching business.
   */
  protected void getdown()
  {

    try
    {
      // first parses our application deployment file
      try
      {
        readConfig(true);
      }
      catch (IOException ioe)
      {
        log.warning("Failed to initialize: " + ioe);
        _app.attemptRecovery(this);
        // and re-initalize
        readConfig(true);
        // and force our UI to be recreated with the updated info
        createInterfaceAsync(true);
      }
      if (!_app.lockForUpdates())
      {
        throw new MultipleGetdownRunning();
      }

      // Update the config modtime so a sleeping getdown will notice the change.
      File config = _app.getLocalPath(Application.CONFIG_FILE);
      if (!config.setLastModified(System.currentTimeMillis()))
      {
        log.warning("Unable to set modtime on config file, will be unable to check for " +
            "another instance of getdown running while this one waits.");
      }
      if (_delay > 0)
      {
        // don't hold the lock while waiting, let another getdown proceed if it starts.
        _app.releaseLock();
        // Store the config modtime before waiting the delay amount of time
        long lastConfigModtime = config.lastModified();
        log.info("Waiting " + _delay + " minutes before beginning actual work.");
        Thread.sleep(_delay * 60 * 1000);
        if (lastConfigModtime < config.lastModified())
        {
          log.warning("getdown.txt was modified while getdown was waiting.");
          throw new MultipleGetdownRunning();
        }
      }

      // we create this tracking counter here so that we properly note the first time through
      // the update process whether we previously had validated resources (which means this
      // is not a first time install); we may, in the course of updating, wipe out our
      // validation markers and revalidate which would make us think we were doing a fresh
      // install if we didn't specifically remember that we had validated resources the first
      // time through
      int[] alreadyValid = new int[1];

      // we'll keep track of all the resources we unpack
      Set<Resource> unpacked = new HashSet<>();

      _toInstallResources = new HashSet<>();
      _readyToInstall = false;

      // setStep(Step.START);
      for (int ii = 0; ii < MAX_LOOPS; ii++)
      {
        // make sure we have the desired version and that the metadata files are valid...
        setStep(Step.VERIFY_METADATA);
        setStatusAsync("m.validating", -1, -1L, false);
        if (_app.verifyMetadata(this))
        {
          log.info("Application requires update.");
          update();
          // loop back again and reverify the metadata
          continue;
        }

        // now verify (and download) our resources...
        setStep(Step.VERIFY_RESOURCES);
        setStatusAsync("m.validating", -1, -1L, false);
        Set<Resource> toDownload = new HashSet<>();
        _app.verifyResources(_progobs, alreadyValid, unpacked, _toInstallResources, toDownload);

        if (toDownload.size() > 0)
        {
          // we have resources to download, also note them as to-be-installed
          for (Resource r : toDownload)
          {
            if (!_toInstallResources.contains(r))
            {
              _toInstallResources.add(r);
            }
          }

          try
          {
            // if any of our resources have already been marked valid this is not a
            // first time install and we don't want to enable tracking
            _enableTracking = (alreadyValid[0] == 0);
            reportTrackingEvent("app_start", -1);

            // redownload any that are corrupt or invalid...
            log.info(toDownload.size() + " of " + _app.getAllActiveResources().size() +
                " rsrcs require update (" + alreadyValid[0] + " assumed valid).");
            setStep(Step.REDOWNLOAD_RESOURCES);
            download(toDownload);

            reportTrackingEvent("app_complete", -1);

          }
          finally
          {
            _enableTracking = false;
          }

          // now we'll loop back and try it all again
          continue;
        }

        // if we aren't running in a JVM that meets our version requirements, either
        // complain or attempt to download and install the appropriate version
        if (!_app.haveValidJavaVersion())
        {
          // download and install the necessary version of java, then loop back again and
          // reverify everything; if we can't download java; we'll throw an exception
          log.info("Attempting to update Java VM...");
          setStep(Step.UPDATE_JAVA);
          _enableTracking = true; // always track JVM downloads
          try
          {
            updateJava();
          }
          finally
          {
            _enableTracking = false;
          }
          continue;
        }

        // if we were downloaded in full from another service (say, Steam), we may
        // not have unpacked all of our resources yet
        if (Boolean.getBoolean("check_unpacked"))
        {
          File ufile = _app.getLocalPath("unpacked.dat");
          long version = -1;
          long aversion = _app.getVersion();
          if (!ufile.exists())
          {
            ufile.createNewFile();
          }
          else
          {
            version = VersionUtil.readVersion(ufile);
          }

          if (version < aversion)
          {
            log.info("Performing unpack", "version", version, "aversion", aversion);
            setStep(Step.UNPACK);
            updateStatus("m.validating");
            _app.unpackResources(_progobs, unpacked);
            try
            {
              VersionUtil.writeVersion(ufile, aversion);
            }
            catch (IOException ioe)
            {
              log.warning("Failed to update unpacked version", ioe);
            }
          }
        }

        // assuming we're not doing anything funny, install the update
        _readyToInstall = true;
        install();

        // Only launch if we aren't in silent mode. Some mystery program starting out
        // of the blue would be disconcerting.
        if (!_silent || _launchInSilent)
        {
          // And another final check for the lock. It'll already be held unless
          // we're in silent mode.
          _app.lockForUpdates();
          launch();
        }
        return;
      }

      log.warning("Pants! We couldn't get the job done.");
      throw new IOException("m.unable_to_repair");

    }
    catch (Exception e)
    {
      log.warning("getdown() failed.", e);
      String msg = e.getMessage();
      if (msg == null)
      {
        msg = MessageUtil.compose("m.unknown_error", _ifc.installError);
      }
      else if (!msg.startsWith("m."))
      {
        // try to do something sensible based on the type of error
        if (e instanceof FileNotFoundException)
        {
          msg = MessageUtil.compose("m.missing_resource", MessageUtil.taint(msg),
              _ifc.installError);
        }
        else
        {
          msg = MessageUtil.compose("m.init_error", MessageUtil.taint(msg), _ifc.installError);
        }
      }
      // Since we're dead, clear off the 'time remaining' label along with displaying the
      // error message
      fail(msg);
      _app.releaseLock();
    }
  }

  // documentation inherited from interface
  @Override
  public void updateStatus(String message)
  {
    setStatusAsync(message, -1, -1L, true);
  }

  /**
   * Load the image at the path. Before trying the exact path/file specified we will look to see
   * if we can find a localized version by sticking a {@code _<language>} in front of the "." in
   * the filename.
   */
  @Override
  public BufferedImage loadImage(String path)
  {
    if (StringUtil.isBlank(path))
    {
      return null;
    }

    File imgpath = null;
    try
    {
      // First try for a localized image.
      String localeStr = Locale.getDefault().getLanguage();
      imgpath = _app.getLocalPath(path.replace(".", "_" + localeStr + "."));
      return ImageIO.read(imgpath);
    }
    catch (IOException ioe)
    {
      // No biggie, we'll try the generic one.
    }

    // If that didn't work, try a generic one.
    try
    {
      imgpath = _app.getLocalPath(path);
      return ImageIO.read(imgpath);
    }
    catch (IOException ioe2)
    {
      log.warning("Failed to load image", "path", imgpath, "error", ioe2);
      return null;
    }
  }

  /**
   * Downloads and installs an Java VM bundled with the application. This is called if we are not
   * running with the necessary Java version.
   */
  protected void updateJava() throws IOException
  {
    Resource vmjar = _app.getJavaVMResource();
    if (vmjar == null)
    {
      throw new IOException("m.java_download_failed");
    }

    reportTrackingEvent("jvm_start", -1);

    updateStatus("m.downloading_java");
    List<Resource> list = new ArrayList<>();
    list.add(vmjar);
    download(list);

    reportTrackingEvent("jvm_unpack", -1);

    updateStatus("m.unpacking_java");
    vmjar.install(true);

    // these only run on non-Windows platforms, so we use Unix file separators
    String localJavaDir = LaunchUtil.LOCAL_JAVA_DIR + "/";
    FileUtil.makeExecutable(_app.getLocalPath(localJavaDir + "bin/java"));
    FileUtil.makeExecutable(_app.getLocalPath(localJavaDir + "lib/jspawnhelper"));
    FileUtil.makeExecutable(_app.getLocalPath(localJavaDir + "lib/amd64/jspawnhelper"));

    // lastly regenerate the .jsa dump file that helps Java to start up faster
    String vmpath = LaunchUtil.getJVMPath(_app.getLocalPath(""));
    try
    {
      log.info("Regenerating classes.jsa for " + vmpath + "...");
      Runtime.getRuntime().exec(vmpath + " -Xshare:dump");
    }
    catch (Exception e)
    {
      log.warning("Failed to regenerate .jsa dump file", "error", e);
    }

    reportTrackingEvent("jvm_complete", -1);
  }

  /**
   * Called if the application is determined to be of an old version.
   */
  protected void update() throws IOException
  {
    // first clear all validation markers
    _app.clearValidationMarkers();

<<<<<<< HEAD
    // attempt to download the patch files
    Resource patch = _app.getPatchResource(null);
    if (patch != null)
    {
      List<Resource> list = new ArrayList<>();
      list.add(patch);

      // add the auxiliary group patch files for activated groups
      for (Application.AuxGroup aux : _app.getAuxGroups())
      {
        if (_app.isAuxGroupActive(aux.name))
        {
          patch = _app.getPatchResource(aux.name);
          if (patch != null)
          {
            list.add(patch);
          }
=======
            // show the patch notes button, if applicable
            if (!StringUtil.isBlank(_ifc.patchNotesUrl)) {
                createInterfaceAsync(false);
                EventQueue.invokeLater(new Runnable() {
                    public void run () {
                        _patchNotes.setVisible(true);
                    }
                });
            }

            // download the patch files...
            setStep(Step.DOWNLOAD);
            download(list);

            // and apply them...
            setStep(Step.PATCH);
            updateStatus("m.patching");

            long[] sizes = new long[list.size()];
            Arrays.fill(sizes, 1L);
            ProgressAggregator pragg = new ProgressAggregator(_progobs, sizes);
            int ii = 0; for (Resource prsrc : list) {
                ProgressObserver pobs = pragg.startElement(ii++);
                try {
                    // install the patch file (renaming them from _new)
                    prsrc.install(false);
                    // now apply the patch
                    Patcher patcher = new Patcher();
                    patcher.patch(prsrc.getLocal().getParentFile(), prsrc.getLocal(), pobs);
                } catch (Exception e) {
                    log.warning("Failed to apply patch", "prsrc", prsrc, e);
                }

                // clean up the patch file
                if (!FileUtil.deleteHarder(prsrc.getLocal())) {
                    log.warning("Failed to delete '" + prsrc + "'.");
                }
            }
>>>>>>> dc768515
        }
      }

      // show the patch notes button, if applicable
      if (!StringUtil.isBlank(_ifc.patchNotesUrl))
      {
        createInterfaceAsync(false);
        EventQueue.invokeLater(new Runnable()
        {
          public void run()
          {
            _patchNotes.setVisible(true);
          }
        });
      }

      // download the patch files...
      setStep(Step.DOWNLOAD);
      download(list);

      // and apply them...
      setStep(Step.PATCH);
      updateStatus("m.patching");

      long[] sizes = new long[list.size()];
      Arrays.fill(sizes, 1L);
      ProgressAggregator pragg = new ProgressAggregator(_progobs, sizes);
      int ii = 0;
      for (Resource prsrc : list)
      {
        ProgressObserver pobs = pragg.startElement(ii++);
        try
        {
          Patcher patcher = new Patcher();
          patcher.patch(prsrc.getLocal().getParentFile(), prsrc.getLocal(), pobs);
        }
        catch (Exception e)
        {
          log.warning("Failed to apply patch", "prsrc", prsrc, e);
        }

        // clean up the patch file
        if (!FileUtil.deleteHarder(prsrc.getLocal()))
        {
          log.warning("Failed to delete '" + prsrc + "'.");
        }
      }
    }

    // if the patch resource is null, that means something was booched in the application, so
    // we skip the patching process but update the metadata which will result in a "brute
    // force" upgrade

    // finally update our metadata files...
    _app.updateMetadata();
    // ...and reinitialize the application
    readConfig(false);
  }

  /**
   * Called if the application is determined to require resource downloads.
   */
  protected void download(Collection<Resource> resources) throws IOException
  {
    // create our user interface
    createInterfaceAsync(false);

    Downloader dl = new HTTPDownloader()
    {
      @Override
      protected void resolvingDownloads()
      {
        updateStatus("m.resolving");
      }

      @Override
      protected void downloadProgress(int percent, long remaining)
      {
        // check for another getdown running at 0 and every 10% after that
        if (_lastCheck == -1 || percent >= _lastCheck + 10)
        {
          if (_delay > 0)
          {
            // stop the presses if something else is holding the lock
            boolean locked = _app.lockForUpdates();
            _app.releaseLock();
            if (locked)
              abort();
          }
          _lastCheck = percent;
        }
        setStatusAsync("m.downloading", stepToGlobalPercent(percent), remaining, true);
        if (percent > 0)
        {
          reportTrackingEvent("progress", percent);
        }
      }

      @Override
      protected void downloadFailed(Resource rsrc, Exception e)
      {
        updateStatus(MessageUtil.tcompose("m.failure", e.getMessage()));
        log.warning("Download failed", "rsrc", rsrc, e);
      }

      /** The last percentage at which we checked for another getdown running, or -1 for not
       * having checked at all. */
      protected int _lastCheck = -1;
    };
    if (!dl.download(resources, _app.maxConcurrentDownloads()))
    {
      // if we aborted due to detecting another getdown running, we want to report here
      throw new MultipleGetdownRunning();
    }
  }

  /**
   * Called to launch the application if everything is determined to be ready to go.
   */
  protected void launch()
  {
    setStep(Step.LAUNCH);
    setStatusAsync("m.launching", stepToGlobalPercent(100), -1L, false);

    try
    {
      if (invokeDirect())
      {
        // we want to close the Getdown window, as the app is launching
        disposeContainer();
        _app.releaseLock();
        _app.invokeDirect();

      }
      else
      {
        Process proc;
        if (_app.hasOptimumJvmArgs())
        {
          // if we have "optimum" arguments, we want to try launching with them first
          proc = _app.createProcess(true);

          long fallback = System.currentTimeMillis() + FALLBACK_CHECK_TIME;
          boolean error = false;
          while (fallback > System.currentTimeMillis())
          {
            try
            {
              error = proc.exitValue() != 0;
              break;
            }
            catch (IllegalThreadStateException e)
            {
              Thread.yield();
            }
          }

          if (error)
          {
            log.info("Failed to launch with optimum arguments; falling back.");
            proc = _app.createProcess(false);
          }
        }
        else
        {
          proc = _app.createProcess(false);
        }

        // close standard in to avoid choking standard out of the launched process
        proc.getInputStream().close();
        // close standard out, since we're not going to write to anything to it anyway
        proc.getOutputStream().close();

        // on Windows 98 and ME we need to stick around and read the output of stderr lest
        // the process fill its output buffer and choke, yay!
        final InputStream stderr = proc.getErrorStream();
        if (LaunchUtil.mustMonitorChildren())
        {
          // close our window if it's around
          disposeContainer();
          _container = null;
          copyStream(stderr, System.err);
          log.info("Process exited: " + proc.waitFor());

        }
        else
        {
          // spawn a daemon thread that will catch the early bits of stderr in case the
          // launch fails
          Thread t = new Thread()
          {
            @Override
            public void run()
            {
              copyStream(stderr, System.err);
            }
          };
          t.setDaemon(true);
          t.start();
        }
      }

      // if we have a UI open and we haven't been around for at least 5 seconds (the default
      // for min_show_seconds), don't stick a fork in ourselves straight away but give our
      // lovely user a chance to see what we're doing
      long uptime = System.currentTimeMillis() - _startup;
      long minshow = _ifc.minShowSeconds * 1000L;
      if (_container != null && uptime < minshow)
      {
        try
        {
          Thread.sleep(minshow - uptime);
        }
        catch (Exception e)
        {
        }
      }

      // pump the percent up to 100%
      setStatusAsync(null, 100, -1L, false);
      exit(0);

    }
    catch (Exception e)
    {
      log.warning("launch() failed.", e);
    }
  }

  /**
   * Creates our user interface, which we avoid doing unless we actually have to update
   * something. NOTE: this happens on the next UI tick, not immediately.
   *
   * @param reinit - if the interface should be reinitialized if it already exists.
   */
  protected void createInterfaceAsync(final boolean reinit)
  {
    if (_silent || (_container != null && !reinit))
    {
      return;
    }

    EventQueue.invokeLater(new Runnable()
    {
      public void run()
      {
        if (_container == null || reinit)
        {
          if (_container == null)
          {
            _container = createContainer();
          }
          else
          {
            _container.removeAll();
          }
          configureContainer();
          _layers = new JLayeredPane();
          _container.add(_layers, BorderLayout.CENTER);
          _patchNotes = new JButton(new AbstractAction(_msgs.getString("m.patch_notes"))
          {
            @Override
            public void actionPerformed(ActionEvent event)
            {
              showDocument(_ifc.patchNotesUrl);
            }
          });
          _patchNotes.setFont(StatusPanel.FONT);
          _layers.add(_patchNotes);
          _status = new StatusPanel(_msgs);
          _layers.add(_status);
          initInterface();
        }
        showContainer();
      }
    });
  }

  /**
   * Initializes the interface with the current UpdateInterface and backgrounds.
   */
  protected void initInterface()
  {
    RotatingBackgrounds newBackgrounds = getBackground();
    if (_background == null || newBackgrounds.getNumImages() > 0)
    {
      // Leave the old _background in place if there is an old one to leave in place
      // and the new getdown.txt didn't yield any images.
      _background = newBackgrounds;
    }
    _status.init(_ifc, _background, getProgressImage());
    Dimension size = _status.getPreferredSize();
    _status.setSize(size);
    _layers.setPreferredSize(size);

    _patchNotes.setBounds(_ifc.patchNotes.x, _ifc.patchNotes.y, _ifc.patchNotes.width,
        _ifc.patchNotes.height);
    _patchNotes.setVisible(false);

    // we were displaying progress while the UI wasn't up. Now that it is, whatever progress
    // is left is scaled into a 0-100 DISPLAYED progress.
    _uiDisplayPercent = _lastGlobalPercent;
    _stepMinPercent = _lastGlobalPercent = 0;
  }

  protected RotatingBackgrounds getBackground()
  {
    if (_ifc.rotatingBackgrounds != null)
    {
      if (_ifc.backgroundImage != null)
      {
        log.warning("ui.background_image and ui.rotating_background were both specified. " +
            "The rotating images are being used.");
      }
      return new RotatingBackgrounds(_ifc.rotatingBackgrounds, _ifc.errorBackground, Getdown.this);
    }
    else if (_ifc.backgroundImage != null)
    {
      return new RotatingBackgrounds(loadImage(_ifc.backgroundImage));
    }
    else
    {
      return new RotatingBackgrounds();
    }
  }

  protected Image getProgressImage()
  {
    return loadImage(_ifc.progressImage);
  }

  protected void handleWindowClose()
  {
    if (_dead)
    {
      exit(0);
    }
    else
    {
      if (_abort == null)
      {
        _abort = new AbortPanel(Getdown.this, _msgs);
      }
      _abort.pack();
      SwingUtil.centerWindow(_abort);
      _abort.setVisible(true);
      _abort.setState(JFrame.NORMAL);
      _abort.requestFocus();
    }
  }

  /**
   * Update the status to indicate getdown has failed for the reason in <code>message</code>.
   */
  protected void fail(String message)
  {
    _dead = true;
    setStatusAsync(message, stepToGlobalPercent(0), -1L, true);
  }

  /**
   * Set the current step, which will be used to globalize per-step percentages.
   */
  protected void setStep(Step step)
  {
    int finalPercent = -1;
    for (Integer perc : _ifc.stepPercentages.get(step))
    {
      if (perc > _stepMaxPercent)
      {
        finalPercent = perc;
        break;
      }
    }
    if (finalPercent == -1)
    {
      // we've gone backwards and this step will be ignored
      return;
    }

    _stepMaxPercent = finalPercent;
    _stepMinPercent = _lastGlobalPercent;
  }

  /**
   * Convert a step percentage to the global percentage.
   */
  protected int stepToGlobalPercent(int percent)
  {
    int adjustedMaxPercent = ((_stepMaxPercent - _uiDisplayPercent) * 100) / (100 -
        _uiDisplayPercent);
    _lastGlobalPercent = Math.max(_lastGlobalPercent, _stepMinPercent + (percent *
        (adjustedMaxPercent - _stepMinPercent)) / 100);
    return _lastGlobalPercent;
  }

  /**
   * Updates the status. NOTE: this happens on the next UI tick, not immediately.
   */
  protected void setStatusAsync(final String message, final int percent, final long remaining,
      boolean createUI)
  {
    if (_status == null && createUI)
    {
      createInterfaceAsync(false);
    }

    EventQueue.invokeLater(new Runnable()
    {
      public void run()
      {
        if (_status == null)
        {
          if (message != null)
          {
            log.info("Dropping status '" + message + "'.");
          }
          return;
        }
        if (message != null)
        {
          _status.setStatus(message, _dead);
        }
        if (_dead)
        {
          _status.setProgress(0, -1L);
        }
        else if (percent >= 0)
        {
          _status.setProgress(percent, remaining);
        }
      }
    });
  }

  protected void reportTrackingEvent(String event, int progress)
  {
    if (!_enableTracking)
    {
      return;

    }
    else if (progress > 0)
    {
      // we need to make sure we do the right thing if we skip over progress levels
      do
      {
        URL url = _app.getTrackingProgressURL(++_reportedProgress);
        if (url != null)
        {
          new ProgressReporter(url).start();
        }
      }
      while (_reportedProgress <= progress);

    }
    else
    {
      URL url = _app.getTrackingURL(event);
      if (url != null)
      {
        new ProgressReporter(url).start();
      }
    }
  }

  /**
   * Creates the container in which our user interface will be displayed.
   */
  protected abstract Container createContainer();

  /**
   * Configures the interface container based on the latest UI config.
   */
  protected abstract void configureContainer();

  /**
   * Shows the container in which our user interface will be displayed.
   */
  protected abstract void showContainer();

  /**
   * Disposes the container in which we have our user interface.
   */
  protected abstract void disposeContainer();

  /**
   * If this method returns true we will run the application in the same JVM, otherwise we will
   * fork off a new JVM. Some options are not supported if we do not fork off a new JVM.
   */
  protected boolean invokeDirect()
  {
    return SysProps.direct();
  }

  /**
   * Requests to show the document at the specified URL in a new window.
   */
  protected abstract void showDocument(String url);

  /**
   * Requests that Getdown exit.
   */
  protected abstract void exit(int exitCode);

  /**
   * Copies the supplied stream from the specified input to the specified output. Used to copy
   * our child processes stderr and stdout to our own stderr and stdout.
   */
  protected static void copyStream(InputStream in, PrintStream out)
  {
    try
    {
      BufferedReader reader = new BufferedReader(new InputStreamReader(in));
      String line;
      while ((line = reader.readLine()) != null)
      {
        out.print(line);
        out.flush();
      }
    }
    catch (IOException ioe)
    {
      log.warning("Failure copying", "in", in, "out", out, "error", ioe);
    }
  }

  /** Used to fetch a progress report URL. */
  protected class ProgressReporter extends Thread
  {
    public ProgressReporter(URL url)
    {
      setDaemon(true);
      _url = url;
    }

    @Override
    public void run()
    {
      try
      {
        HttpURLConnection ucon = ConnectionUtil.openHttp(_url, 0, 0);

        // if we have a tracking cookie configured, configure the request with it
        if (_app.getTrackingCookieName() != null && _app.getTrackingCookieProperty() != null)
        {
          String val = System.getProperty(_app.getTrackingCookieProperty());
          if (val != null)
          {
            ucon.setRequestProperty("Cookie", _app.getTrackingCookieName() + "=" + val);
          }
        }

        // now request our tracking URL and ensure that we get a non-error response
        ucon.connect();
        try
        {
          if (ucon.getResponseCode() != HttpURLConnection.HTTP_OK)
          {
            log.warning("Failed to report tracking event", "url", _url, "rcode",
                ucon.getResponseCode());
          }
        }
        finally
        {
          ucon.disconnect();
        }

      }
      catch (IOException ioe)
      {
        log.warning("Failed to report tracking event", "url", _url, "error", ioe);
      }
    }

    protected URL _url;
  }

  /** Used to pass progress on to our user interface. */
  protected ProgressObserver _progobs = new ProgressObserver()
  {
    public void progress(int percent)
    {
      setStatusAsync(null, stepToGlobalPercent(percent), -1L, false);
    }
  };

  protected Application _app;
  protected Application.UpdateInterface _ifc = new Application.UpdateInterface(Config.EMPTY);

  protected ResourceBundle _msgs;
  protected Container _container;
  protected JLayeredPane _layers;
  protected StatusPanel _status;
  protected JButton _patchNotes;
  protected AbortPanel _abort;
  protected RotatingBackgrounds _background;

  protected boolean _dead;
  protected boolean _silent;
  protected boolean _launchInSilent;
  protected long _startup;

  protected Set<Resource> _toInstallResources;
  protected boolean _readyToInstall;

  protected boolean _enableTracking = true;
  protected int _reportedProgress = 0;

  /** Number of minutes to wait after startup before beginning any real heavy lifting. */
  protected int _delay;

  protected int _stepMaxPercent;
  protected int _stepMinPercent;
  protected int _lastGlobalPercent;
  protected int _uiDisplayPercent;

  protected static final int MAX_LOOPS = 5;
  protected static final long FALLBACK_CHECK_TIME = 1000L;
  protected static final String PROXY_REGISTRY = "Software\\Microsoft\\Windows\\CurrentVersion\\Internet Settings";
}<|MERGE_RESOLUTION|>--- conflicted
+++ resolved
@@ -311,12 +311,11 @@
   {
     boolean proxySettingsDetected = false;
     // we may already have a proxy configured
-    if (System.getProperty("http.proxyHost") != null)
-    {
+        if (System.getProperty("http.proxyHost") != null ||
+            System.getProperty("https.proxyHost") != null) {
       proxySettingsDetected = true;
     }
 
-<<<<<<< HEAD
     // look in the Vinders registry
     if (LaunchUtil.isWindows() && !proxySettingsDetected)
     {
@@ -341,54 +340,6 @@
             {
               port = strval.substring(cidx + 1);
               strval = strval.substring(0, cidx);
-=======
-    /**
-     * Reads and/or autodetects our proxy settings.
-     *
-     * @return true if we should proceed with running the launcher, false if we need to wait for
-     * the user to enter proxy settings.
-     */
-    protected boolean detectProxy ()
-    {
-        // we may already have a proxy configured
-        if (System.getProperty("http.proxyHost") != null ||
-            System.getProperty("https.proxyHost") != null) {
-            return true;
-        }
-
-        // look in the Vinders registry
-        if (LaunchUtil.isWindows()) {
-            try {
-                String host = null, port = null;
-                boolean enabled = false;
-                RegistryKey.initialize();
-                RegistryKey r = new RegistryKey(RootKey.HKEY_CURRENT_USER, PROXY_REGISTRY);
-                for (Iterator<?> iter = r.values(); iter.hasNext(); ) {
-                    RegistryValue value = (RegistryValue)iter.next();
-                    if (value.getName().equals("ProxyEnable")) {
-                        enabled = value.getStringValue().equals("1");
-                    }
-                    if (value.getName().equals("ProxyServer")) {
-                        String strval = value.getStringValue();
-                        int cidx = strval.indexOf(":");
-                        if (cidx != -1) {
-                            port = strval.substring(cidx+1);
-                            strval = strval.substring(0, cidx);
-                        }
-                        host = strval;
-                    }
-                }
-
-                if (enabled) {
-                    setProxyProperties(host, port);
-                    return true;
-                } else {
-                    log.info("Detected no proxy settings in the registry.");
-                }
-
-            } catch (Throwable t) {
-                log.info("Failed to find proxy settings in Windows registry", "error", t);
->>>>>>> dc768515
             }
             host = strval;
           }
@@ -893,7 +844,6 @@
     // first clear all validation markers
     _app.clearValidationMarkers();
 
-<<<<<<< HEAD
     // attempt to download the patch files
     Resource patch = _app.getPatchResource(null);
     if (patch != null)
@@ -911,46 +861,6 @@
           {
             list.add(patch);
           }
-=======
-            // show the patch notes button, if applicable
-            if (!StringUtil.isBlank(_ifc.patchNotesUrl)) {
-                createInterfaceAsync(false);
-                EventQueue.invokeLater(new Runnable() {
-                    public void run () {
-                        _patchNotes.setVisible(true);
-                    }
-                });
-            }
-
-            // download the patch files...
-            setStep(Step.DOWNLOAD);
-            download(list);
-
-            // and apply them...
-            setStep(Step.PATCH);
-            updateStatus("m.patching");
-
-            long[] sizes = new long[list.size()];
-            Arrays.fill(sizes, 1L);
-            ProgressAggregator pragg = new ProgressAggregator(_progobs, sizes);
-            int ii = 0; for (Resource prsrc : list) {
-                ProgressObserver pobs = pragg.startElement(ii++);
-                try {
-                    // install the patch file (renaming them from _new)
-                    prsrc.install(false);
-                    // now apply the patch
-                    Patcher patcher = new Patcher();
-                    patcher.patch(prsrc.getLocal().getParentFile(), prsrc.getLocal(), pobs);
-                } catch (Exception e) {
-                    log.warning("Failed to apply patch", "prsrc", prsrc, e);
-                }
-
-                // clean up the patch file
-                if (!FileUtil.deleteHarder(prsrc.getLocal())) {
-                    log.warning("Failed to delete '" + prsrc + "'.");
-                }
-            }
->>>>>>> dc768515
         }
       }
 
@@ -983,7 +893,9 @@
       {
         ProgressObserver pobs = pragg.startElement(ii++);
         try
-        {
+                    // install the patch file (renaming them from _new)
+                    prsrc.install(false);
+                    // now apply the patch
           Patcher patcher = new Patcher();
           patcher.patch(prsrc.getLocal().getParentFile(), prsrc.getLocal(), pobs);
         }
